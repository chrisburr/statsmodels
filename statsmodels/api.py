# -*- coding: utf-8 -*-
from . import iolib
from . import datasets
from . import tools
from .tools.tools import add_constant, categorical
from . import regression
from .regression.linear_model import OLS, GLS, WLS, GLSAR
from .regression.recursive_ls import RecursiveLS
from .regression.quantile_regression import QuantReg
from .regression.mixed_linear_model import MixedLM
from .genmod import api as genmod
from .genmod.api import (GLM, GEE, OrdinalGEE, NominalGEE, families,
                         cov_struct,
                         BinomialBayesMixedGLM, PoissonBayesMixedGLM)
from . import robust
from .robust.robust_linear_model import RLM
from .discrete.discrete_model import (Poisson, Logit, Probit,
                                      MNLogit, NegativeBinomial,
                                      GeneralizedPoisson,
                                      NegativeBinomialP)
from .discrete.count_model import (ZeroInflatedPoisson,
                                   ZeroInflatedGeneralizedPoisson,
                                   ZeroInflatedNegativeBinomialP)
from .tsa import api as tsa
from .duration.survfunc import SurvfuncRight
from .duration.hazard_regression import PHReg
from .imputation.mice import MICE, MICEData
from .imputation.bayes_mi import BayesGaussMI, MI
from .nonparametric import api as nonparametric
from . import distributions
from .__init__ import test

from .graphics.gofplots import qqplot, qqplot_2samples, qqline, ProbPlot
from .graphics import api as graphics
from .stats import api as stats
from .emplike import api as emplike
from .duration import api as duration
<<<<<<< HEAD
from .multivariate.pca import PCA
from .multivariate.manova import MANOVA
from .multivariate.factor import Factor
from .multivariate import api as multivariate
=======
from .kernel_methods import api as kernel_methods
>>>>>>> 68f7147e

from .formula import api as formula

from .iolib.smpickle import load_pickle as load

from .tools.print_version import show_versions
from .tools.web import webdoc

import os

chmpath = os.path.join(os.path.dirname(__file__), 'statsmodelsdoc.chm')
if os.path.exists(chmpath):
    def open_help(chmpath=chmpath):
        from subprocess import Popen

        p = Popen(chmpath, shell=True)

del os
del chmpath

from ._version import get_versions
__version__ = get_versions()['version']
del get_versions<|MERGE_RESOLUTION|>--- conflicted
+++ resolved
@@ -35,14 +35,11 @@
 from .stats import api as stats
 from .emplike import api as emplike
 from .duration import api as duration
-<<<<<<< HEAD
 from .multivariate.pca import PCA
 from .multivariate.manova import MANOVA
 from .multivariate.factor import Factor
 from .multivariate import api as multivariate
-=======
 from .kernel_methods import api as kernel_methods
->>>>>>> 68f7147e
 
 from .formula import api as formula
 
