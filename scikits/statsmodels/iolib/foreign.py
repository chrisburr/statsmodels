--- conflicted
+++ resolved
@@ -635,17 +635,4 @@
         fh.write(delimiter.join(names) + '\n')
 
     for row in X:
-<<<<<<< HEAD
-        fh.write(format % tuple(row) + '\n')
-=======
-        fh.write(format % tuple(row) + '\n')
-
-
-if __name__=="__main__":
-    try:
-        data = genfromdta('./fullauto.dta')
-    except:
-        raise ImportError("You don't have the Stata test file downloaded into\
- this directory.  It's not distributed but you can download it here \
-http://www.stata-press.com/data/r11/fullauto.dta.")
->>>>>>> c79eb8d6
+        fh.write(format % tuple(row) + '\n')