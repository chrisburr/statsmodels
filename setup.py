--- conflicted
+++ resolved
@@ -8,20 +8,9 @@
 import fnmatch
 import os
 import sys
-<<<<<<< HEAD
 import shutil
 from collections import defaultdict
 from os.path import relpath, abspath, split, join as pjoin
-=======
-import subprocess
-import re
-from distutils.version import StrictVersion, LooseVersion
-
-# temporarily redirect config directory to prevent matplotlib importing
-# testing that for writeable directory which results in sandbox error in
-# certain easy_install versions
-os.environ["MPLCONFIGDIR"] = "."
->>>>>>> 68f7147e
 
 import pkg_resources
 
@@ -159,7 +148,12 @@
     _smoothers_lowess={'source': 'statsmodels/nonparametric/_smoothers_lowess.pyx'},  # noqa: E501
     kalman_loglike={'source': 'statsmodels/tsa/kalmanf/kalman_loglike.pyx',
                     'include_dirs': ['statsmodels/src'],
-                    'depends': ['statsmodels/src/capsule.h']})
+                    'depends': ['statsmodels/src/capsule.h']},
+    _cy_kernels={"name" : "statsmodels/kernel_methods/_cy_kernels.c",
+             "depends" : ["statsmodels/kernel_merhods/erf.h"]},
+    _cy_fast_linbin={"name" : "statsmodels/kernel_methods/_cy_fast_linbin.c"},
+    _cy_grid_interpolation={"name" : "statsmodels/kernel_methods/_cy_grid_interpolation.c"},  # noqa: E501
+)
 
 statespace_exts = [
     'statsmodels/tsa/statespace/_initialization.pyx.in',
@@ -260,43 +254,6 @@
         source_name = pyx_filename
     return source_name
 
-<<<<<<< HEAD
-=======
-npymath_info = get_info("npymath")
-ext_data = dict(
-        kalman_loglike = {"name" : "statsmodels/tsa/kalmanf/kalman_loglike.c",
-                  "depends" : ["statsmodels/src/capsule.h"],
-                  "include_dirs": ["statsmodels/src"],
-                  "sources" : []},
-        _statespace = {"name" : "statsmodels/tsa/statespace/_statespace.c",
-                  "depends" : ["statsmodels/src/capsule.h"],
-                  "include_dirs": ["statsmodels/src"] + npymath_info['include_dirs'],
-                  "libraries": npymath_info['libraries'],
-                  "library_dirs": npymath_info['library_dirs'],
-                  "sources" : []},
-        linbin = {"name" : "statsmodels/nonparametric/linbin.c",
-                 "depends" : [],
-                 "sources" : []},
-        _smoothers_lowess = {"name" : "statsmodels/nonparametric/_smoothers_lowess.c",
-                 "depends" : [],
-                 "sources" : []},
-        _cy_kernels = {"name" : "statsmodels/kernel_methods/_cy_kernels.c",
-                 "depends" : ["statsmodels/kernel_merhods/erf.h"],
-                 "include_dirs": npymath_info['include_dirs'],
-                 "libraries": npymath_info['libraries'],
-                 "library_dirs": npymath_info['library_dirs']},
-        _cy_fast_linbin = {"name" : "statsmodels/kernel_methods/_cy_fast_linbin.c",
-                 "depends" : [],
-                 "sources" : []},
-        _cy_grid_interpolation = {"name" : "statsmodels/kernel_methods/_cy_grid_interpolation.c",
-                 "depends" : [],
-                 "include_dirs": npymath_info['include_dirs'],
-                 "libraries": npymath_info['libraries'],
-                 "library_dirs": npymath_info['library_dirs'],
-                 "sources" : []},
-
-        )
->>>>>>> 68f7147e
 
 EXT_REQUIRES_NUMPY_MATH_LIBS = []
 extensions = []
